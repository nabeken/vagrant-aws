require "log4r"

require "vagrant/util/subprocess"

require "vagrant/util/scoped_hash_override"

require "vagrant/util/which"

module VagrantPlugins
  module AWS
    module Action
      # This middleware uses `rsync` to sync the folders over to the
      # AWS instance.
      class SyncFolders
        include Vagrant::Util::ScopedHashOverride

        def initialize(app, env)
          @app    = app
          @logger = Log4r::Logger.new("vagrant_aws::action::sync_folders")
        end

        def call(env)
          @app.call(env)

          ssh_info = env[:machine].ssh_info

          unless Vagrant::Util::Which.which('rsync')
            env[:ui].warn(I18n.t('vagrant_aws.rsync_not_found_warning', :side => "host"))
            return
          end

          if env[:machine].communicate.execute('which rsync', :error_check => false) != 0
            env[:ui].warn(I18n.t('vagrant_aws.rsync_not_found_warning', :side => "guest"))
            return
          end

          env[:machine].config.vm.synced_folders.each do |id, data|
            data = scoped_hash_override(data, :aws)

            # Ignore disabled shared folders
            next if data[:disabled]

            hostpath  = File.expand_path(data[:hostpath], env[:root_path])
            guestpath = data[:guestpath]

            # Make sure there is a trailing slash on the host path to
            # avoid creating an additional directory with rsync
            hostpath = "#{hostpath}/" if hostpath !~ /\/$/

            # on windows rsync.exe requires cygdrive-style paths
            if Vagrant::Util::Platform.windows?
              hostpath = hostpath.gsub(/^(\w):/) { "/cygdrive/#{$1}" }
            end

            env[:ui].info(I18n.t("vagrant_aws.rsync_folder",
                                :hostpath => hostpath,
                                :guestpath => guestpath))

            # Create the host path if it doesn't exist and option flag is set
            if data[:create]
              begin
                FileUtils::mkdir_p(hostpath)
              rescue => err
                raise Errors::MkdirError,
                  :hostpath => hostpath,
                  :err => err
              end
            end

            # Create the guest path
            env[:machine].communicate.sudo("mkdir -p '#{guestpath}'")
            env[:machine].communicate.sudo(
<<<<<<< HEAD
              "chown -R #{ssh_info[:username]} '#{guestpath}'")
=======
              "chown #{ssh_info[:username]} '#{guestpath}'")
 
            #collect rsync excludes specified :rsync_excludes=>['path1',...] in synced_folder options
            excludes = ['.vagrant/', 'Vagrantfile', *Array(data[:rsync_excludes])]
>>>>>>> 23e93239

            # Rsync over to the guest path using the SSH info
            command = [
              "rsync", "--verbose", "--archive", "-z",
<<<<<<< HEAD
              "--exclude", ".vagrant/", "--exclude", "Vagrantfile",
              "-e", "ssh -p #{ssh_info[:port]} -o StrictHostKeyChecking=no #{ssh_key_options(ssh_info)}",
=======
              *excludes.map{|e|['--exclude', e]}.flatten,
              "-e", "ssh -p #{ssh_info[:port]} -o StrictHostKeyChecking=no -i '#{ssh_info[:private_key_path]}'",
>>>>>>> 23e93239
              hostpath,
              "#{ssh_info[:username]}@#{ssh_info[:host]}:#{guestpath}"]

            # we need to fix permissions when using rsync.exe on windows, see
            # http://stackoverflow.com/questions/5798807/rsync-permission-denied-created-directories-have-no-permissions
            if Vagrant::Util::Platform.windows?
              command.insert(1, "--chmod", "ugo=rwX")
            end

            r = Vagrant::Util::Subprocess.execute(*command)
            if r.exit_code != 0
              raise Errors::RsyncError,
                :guestpath => guestpath,
                :hostpath => hostpath,
                :stderr => r.stderr
            end
          end
        end

        private

        def ssh_key_options(ssh_info)
          # Ensure that `private_key_path` is an Array (for Vagrant < 1.4)
          Array(ssh_info[:private_key_path]).map { |path| "-i '#{path}' " }.join
        end
      end
    end
  end
end<|MERGE_RESOLUTION|>--- conflicted
+++ resolved
@@ -70,25 +70,16 @@
             # Create the guest path
             env[:machine].communicate.sudo("mkdir -p '#{guestpath}'")
             env[:machine].communicate.sudo(
-<<<<<<< HEAD
               "chown -R #{ssh_info[:username]} '#{guestpath}'")
-=======
-              "chown #{ssh_info[:username]} '#{guestpath}'")
- 
+
             #collect rsync excludes specified :rsync_excludes=>['path1',...] in synced_folder options
-            excludes = ['.vagrant/', 'Vagrantfile', *Array(data[:rsync_excludes])]
->>>>>>> 23e93239
+            excludes = ['.vagrant/', 'Vagrantfile', *Array(data[:rsync_excludes])].uniq
 
             # Rsync over to the guest path using the SSH info
             command = [
               "rsync", "--verbose", "--archive", "-z",
-<<<<<<< HEAD
-              "--exclude", ".vagrant/", "--exclude", "Vagrantfile",
+              *excludes.map{|e|['--exclude', e]}.flatten,
               "-e", "ssh -p #{ssh_info[:port]} -o StrictHostKeyChecking=no #{ssh_key_options(ssh_info)}",
-=======
-              *excludes.map{|e|['--exclude', e]}.flatten,
-              "-e", "ssh -p #{ssh_info[:port]} -o StrictHostKeyChecking=no -i '#{ssh_info[:private_key_path]}'",
->>>>>>> 23e93239
               hostpath,
               "#{ssh_info[:username]}@#{ssh_info[:host]}:#{guestpath}"]
 
