require "log4r"
require 'vagrant/util/retryable'
require 'vagrant-aws/util/timer'

module VagrantPlugins
  module AWS
    module Action
      # This runs the configured instance.
      class RunInstance
        include Vagrant::Util::Retryable

        def initialize(app, env)
          @app    = app
          @logger = Log4r::Logger.new("vagrant_aws::action::run_instance")
        end

        def call(env)
          # Initialize metrics if they haven't been
          env[:metrics] ||= {}

          # Get the region we're going to booting up in
          region = env[:machine].provider_config.region

          # Get the configs
          region_config         = env[:machine].provider_config.get_region_config(region)
          ami                   = region_config.ami
          availability_zone     = region_config.availability_zone
          instance_type         = region_config.instance_type
          keypair               = region_config.keypair_name
          private_ip_address    = region_config.private_ip_address
          security_groups       = region_config.security_groups
          subnet_id             = region_config.subnet_id
          tags                  = region_config.tags
          user_data             = region_config.user_data
          block_device_mapping  = region_config.block_device_mapping

          # If there is no keypair then warn the user
          if !keypair
            env[:ui].warn(I18n.t("vagrant_aws.launch_no_keypair"))
          end

          # If there is a subnet ID then warn the user
          if subnet_id
            env[:ui].warn(I18n.t("vagrant_aws.launch_vpc_warning"))
          end

          # Launch!
          env[:ui].info(I18n.t("vagrant_aws.launching_instance"))
          env[:ui].info(" -- Type: #{instance_type}")
          env[:ui].info(" -- AMI: #{ami}")
          env[:ui].info(" -- Region: #{region}")
          env[:ui].info(" -- Availability Zone: #{availability_zone}") if availability_zone
          env[:ui].info(" -- Keypair: #{keypair}") if keypair
          env[:ui].info(" -- Subnet ID: #{subnet_id}") if subnet_id
          env[:ui].info(" -- Private IP: #{private_ip_address}") if private_ip_address
          env[:ui].info(" -- User Data: yes") if user_data
          env[:ui].info(" -- Security Groups: #{security_groups.inspect}") if !security_groups.empty?
          env[:ui].info(" -- User Data: #{user_data}") if user_data
          env[:ui].info(" -- Block Device Mapping: #{block_device_mapping}") if block_device_mapping

<<<<<<< HEAD
          begin
            options = {
              :availability_zone  => availability_zone,
              :flavor_id          => instance_type,
              :image_id           => ami,
              :key_name           => keypair,
              :private_ip_address => private_ip_address,
              :subnet_id          => subnet_id,
              :tags               => tags,
              :user_data          => user_data,
              :block_device_mapping => block_device_mapping
            }

            if !security_groups.empty?
              security_group_key = options[:subnet_id].nil? ? :groups : :security_group_ids
              options[security_group_key] = security_groups
            end

            server = env[:aws_compute].servers.create(options)
          rescue Fog::Compute::AWS::NotFound => e
            # Invalid subnet doesn't have its own error so we catch and
            # check the error message here.
            if e.message =~ /subnet ID/
              raise Errors::FogError,
                :message => "Subnet ID not found: #{subnet_id}"
=======
          if region_config.spot_instance
            server = server_from_spot_request(env, region_config)
          else
            begin
              options = {
                :availability_zone  => availability_zone,
                :flavor_id          => instance_type,
                :image_id           => ami,
                :key_name           => keypair,
                :private_ip_address => private_ip_address,
                :subnet_id          => subnet_id,
                :tags               => tags,
                :user_data          => user_data
              }
              if !security_groups.empty?
                security_group_key = options[:subnet_id].nil? ? :groups : :security_group_ids
                options[security_group_key] = security_groups
              end
              server = env[:aws_compute].servers.create(options)
            rescue Fog::Compute::AWS::NotFound => e
              # Invalid subnet doesn't have its own error so we catch and
              # check the error message here.
              if e.message =~ /subnet ID/
                raise Errors::FogError, :message => "Subnet ID not found: #{subnet_id}"
              end
              raise
            rescue Fog::Compute::AWS::Error => e
              raise Errors::FogError, :message => e.message
>>>>>>> 4866b0ed
            end
          end

          if server
            # Immediately save the ID since it is created at this point.
            env[:machine].id = server.id
            # Wait for the instance to be ready first
            wait_server_ready(env, region_config, server)
          end
          @app.call(env)
        end

        def wait_server_ready(env, config, server)
          env[:metrics]["instance_ready_time"] = Util::Timer.time do
            tries = config.instance_ready_timeout / 2
            env[:ui].info(I18n.t("vagrant_aws.waiting_for_ready"))
            begin
              retryable(:on => Fog::Errors::TimeoutError, :tries => tries) do
                # If we're interrupted don't worry about waiting
                next if env[:interrupted]
                # Wait for the server to be ready
                server.wait_for(2) { ready? }
              end
            rescue Fog::Errors::TimeoutError
              # Delete the instance
              terminate(env)
              # Notify the user
              raise Errors::InstanceReadyTimeout, timeout: config.instance_ready_timeout
            end
          end
          @logger.info("Time to instance ready: #{env[:metrics]["instance_ready_time"]}")

          if !env[:interrupted]
            env[:metrics]["instance_ssh_time"] = Util::Timer.time do
              # Wait for SSH to be ready.
              env[:ui].info(I18n.t("vagrant_aws.waiting_for_ssh"))
              while true
                # If we're interrupted then just back out
                break if env[:interrupted]
                break if env[:machine].communicate.ready?
                sleep 2
              end
            end
            @logger.info("Time for SSH ready: #{env[:metrics]["instance_ssh_time"]}")
            # Ready and booted!
            env[:ui].info(I18n.t("vagrant_aws.ready"))
          end

          # Terminate the instance if we were interrupted
          terminate(env) if env[:interrupted]
        end

        # returns a fog server or nil
        def server_from_spot_request(env, config)
          # prepare request args
          options = {
            'InstanceCount'                                  => 1,
            'LaunchSpecification.KeyName'                    => config.keypair_name,
            'LaunchSpecification.Monitoring.Enabled'         => config.monitoring,
            'LaunchSpecification.Placement.AvailabilityZone' => config.availability_zone,
            # 'LaunchSpecification.EbsOptimized'               => config.ebs_optimized,
            'LaunchSpecification.UserData'                   => config.user_data,
            'LaunchSpecification.SubnetId'                   => config.subnet_id,
            'ValidUntil'                                     => config.spot_valid_until
          }
          security_group_key = config.subnet_id.nil? ? 'LaunchSpecification.SecurityGroup' : 'LaunchSpecification.SecurityGroupId'
          options[security_group_key] = config.security_groups
          options.delete_if { |key, value| value.nil? }

          env[:ui].info(I18n.t("vagrant_aws.launching_spot_instance"))
          env[:ui].info(" -- Price: #{config.spot_max_price}")
          env[:ui].info(" -- Valid until: #{config.spot_valid_until}") if config.spot_valid_until
          env[:ui].info(" -- Monitoring: #{config.monitoring}") if config.monitoring

          # create the spot instance
          spot_req = env[:aws_compute].request_spot_instances(
            config.ami,
            config.instance_type,
            config.spot_max_price,
            options).body["spotInstanceRequestSet"].first

          spot_request_id = spot_req["spotInstanceRequestId"]
          @logger.info("Spot request ID: #{spot_request_id}")
          env[:ui].info("Status: #{spot_req["fault"]["message"]}")
          status_code = spot_req["fault"]["code"] # fog uses "fault" instead of "status"
          while true
            sleep 5 # TODO make it a param
            break if env[:interrupted]
            spot_req = env[:aws_compute].describe_spot_instance_requests(
              'spot-instance-request-id' => [spot_request_id]).body["spotInstanceRequestSet"].first
            # display something whenever the status code changes
            if status_code != spot_req["fault"]["code"]
              env[:ui].info("Status: #{spot_req["fault"]["message"]}")
              status_code = spot_req["fault"]["code"]
            end
            spot_state = spot_req["state"].to_sym
            case spot_state
            when :not_created, :open
              @logger.debug("Spot request #{spot_state} #{status_code}, waiting")
            when :active
              break; # :)
            when :closed, :cancelled, :failed
              @logger.error("Spot request #{spot_state} #{status_code}, aborting")
              break; # :(
            else
              @logger.debug("Unknown spot state #{spot_state} #{status_code}, waiting")
            end
          end
          # cancel the spot request but let the server go thru
          env[:aws_compute].cancel_spot_instance_requests(spot_request_id)
          # tries to return a server
          spot_req["instanceId"] ? env[:aws_compute].servers.get(spot_req["instanceId"]) : nil
        end

        def recover(env)
          return if env["vagrant.error"].is_a?(Vagrant::Errors::VagrantError)

          if env[:machine].provider.state.id != :not_created
            # Undo the import
            terminate(env)
          end
        end

        def terminate(env)
          destroy_env = env.dup
          destroy_env.delete(:interrupted)
          destroy_env[:config_validate] = false
          destroy_env[:force_confirm_destroy] = true
          env[:action_runner].run(Action.action_destroy, destroy_env)
        end
      end
    end
  end
end<|MERGE_RESOLUTION|>--- conflicted
+++ resolved
@@ -58,33 +58,6 @@
           env[:ui].info(" -- User Data: #{user_data}") if user_data
           env[:ui].info(" -- Block Device Mapping: #{block_device_mapping}") if block_device_mapping
 
-<<<<<<< HEAD
-          begin
-            options = {
-              :availability_zone  => availability_zone,
-              :flavor_id          => instance_type,
-              :image_id           => ami,
-              :key_name           => keypair,
-              :private_ip_address => private_ip_address,
-              :subnet_id          => subnet_id,
-              :tags               => tags,
-              :user_data          => user_data,
-              :block_device_mapping => block_device_mapping
-            }
-
-            if !security_groups.empty?
-              security_group_key = options[:subnet_id].nil? ? :groups : :security_group_ids
-              options[security_group_key] = security_groups
-            end
-
-            server = env[:aws_compute].servers.create(options)
-          rescue Fog::Compute::AWS::NotFound => e
-            # Invalid subnet doesn't have its own error so we catch and
-            # check the error message here.
-            if e.message =~ /subnet ID/
-              raise Errors::FogError,
-                :message => "Subnet ID not found: #{subnet_id}"
-=======
           if region_config.spot_instance
             server = server_from_spot_request(env, region_config)
           else
@@ -98,6 +71,7 @@
                 :subnet_id          => subnet_id,
                 :tags               => tags,
                 :user_data          => user_data
+                :block_device_mapping => block_device_mapping
               }
               if !security_groups.empty?
                 security_group_key = options[:subnet_id].nil? ? :groups : :security_group_ids
@@ -113,7 +87,6 @@
               raise
             rescue Fog::Compute::AWS::Error => e
               raise Errors::FogError, :message => e.message
->>>>>>> 4866b0ed
             end
           end
 
