--- conflicted
+++ resolved
@@ -98,21 +98,6 @@
         @ami                    = UNSET_VALUE
         @availability_zone      = UNSET_VALUE
         @instance_ready_timeout = UNSET_VALUE
-<<<<<<< HEAD
-        @instance_type      = UNSET_VALUE
-        @keypair_name       = UNSET_VALUE
-        @private_ip_address = UNSET_VALUE
-        @region             = UNSET_VALUE
-        @endpoint           = UNSET_VALUE
-        @version            = UNSET_VALUE
-        @secret_access_key  = UNSET_VALUE
-        @security_groups    = UNSET_VALUE
-        @subnet_id          = UNSET_VALUE
-        @tags               = {}
-        @user_data          = UNSET_VALUE
-        @use_iam_profile    = UNSET_VALUE
-        @elastic_ip         = UNSET_VALUE
-=======
         @instance_type          = UNSET_VALUE
         @keypair_name           = UNSET_VALUE
         @private_ip_address     = UNSET_VALUE
@@ -126,7 +111,7 @@
         @user_data              = UNSET_VALUE
         @use_iam_profile        = UNSET_VALUE
         @block_device_mapping   = {}
->>>>>>> 4eac781c
+        @elastic_ip         = UNSET_VALUE
 
         # Internal state (prefix with __ so they aren't automatically
         # merged)
